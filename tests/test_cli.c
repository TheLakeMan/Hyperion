#if !defined(_WIN32)
#define _GNU_SOURCE
#endif

#include "interface/cli.h"
#include <assert.h>
#include <stdio.h>
#include <stdlib.h>

#if !defined(_WIN32)
#include <time.h>
#endif

#if defined(_WIN32)
#define HYPERION_HAS_POSIX_TESTS 0
#else
#define HYPERION_HAS_POSIX_TESTS 1
#endif

static void test_default_context(void) {
    HyperionCLIContext ctx;
    ctx.params.maxTokens = 0;
    ctx.params.temperature = 0.0f;

    assert(hyperionCLIInit(&ctx) == 0);
    assert(ctx.interactive == false);
    assert(ctx.verbose == false);
    assert(ctx.memReport == false);
}

static void test_argument_parsing(void) {
    HyperionCLIContext ctx;
    hyperionCLIInit(&ctx);

    char *argv[] = {"hyperion", "--interactive", "--verbose", "--mem-report"};
    assert(hyperionCLIParseArgs(&ctx, 4, argv) == 0);
    assert(ctx.interactive == true);
    assert(ctx.verbose == true);
    assert(ctx.memReport == true);
}

<<<<<<< HEAD
void run_cli_tests(void) {
=======
#if HYPERION_HAS_POSIX_TESTS
static void test_posix_sleep_available(void) {
    struct timespec ts = {0, 1};
    nanosleep(&ts, NULL);
}

static void test_verbose_output_streaming(void) {
    HyperionCLIContext ctx;
    hyperionCLIInit(&ctx);
    ctx.verbose = true;
    ctx.params.maxTokens = 16;
    ctx.params.temperature = 0.25f;

    char *buffer = NULL;
    size_t size = 0;
    FILE *stream = open_memstream(&buffer, &size);
    assert(stream != NULL);

    FILE *original_stdout = stdout;
    stdout = stream;

    assert(hyperionCLIRun(&ctx, 0, NULL) == 0);

    fflush(stream);
    stdout = original_stdout;
    fclose(stream);

    assert(buffer != NULL);
    assert(size > 0);
    free(buffer);
}
#endif

int main(void) {
>>>>>>> 01ab1088
    test_default_context();
    test_argument_parsing();
#if HYPERION_HAS_POSIX_TESTS
    test_posix_sleep_available();
    test_verbose_output_streaming();
#else
    printf("Skipping POSIX-specific CLI tests on this platform.\n");
#endif
    printf("All CLI tests passed.\n");
}<|MERGE_RESOLUTION|>--- conflicted
+++ resolved
@@ -39,9 +39,6 @@
     assert(ctx.memReport == true);
 }
 
-<<<<<<< HEAD
-void run_cli_tests(void) {
-=======
 #if HYPERION_HAS_POSIX_TESTS
 static void test_posix_sleep_available(void) {
     struct timespec ts = {0, 1};
@@ -76,7 +73,6 @@
 #endif
 
 int main(void) {
->>>>>>> 01ab1088
     test_default_context();
     test_argument_parsing();
 #if HYPERION_HAS_POSIX_TESTS
