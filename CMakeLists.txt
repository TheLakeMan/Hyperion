--- conflicted
+++ resolved
@@ -34,18 +34,14 @@
     ${HYPERION_INTERFACE_SOURCES}
 )
 
-<<<<<<< HEAD
+if(UNIX)
+    target_link_libraries(hyperion_tests PRIVATE m)
+endif()
+
 add_test(NAME CliTests COMMAND hyperion_tests)
 
 add_custom_target(scaffold_core_module
     COMMAND ${Python3_EXECUTABLE} ${CMAKE_SOURCE_DIR}/tools/core/scaffold_core_module.py --name sample_module --description "Prototype scaffold"
     WORKING_DIRECTORY ${CMAKE_SOURCE_DIR}
     COMMENT "Generate a prototype core module (adjust arguments as needed)"
-)
-=======
-if(UNIX)
-    target_link_libraries(hyperion_tests PRIVATE m)
-endif()
-
-add_test(NAME CliTests COMMAND hyperion_tests)
->>>>>>> d4cce632
+)